from dataclasses import dataclass
from enum import Enum, auto
from typing import Callable

import numpy as np
import torch
from torch import nn, Tensor
from torch.utils.data import DataLoader

from gw_util import *
from model import ModelManager, gw_train_and_test_datasets


class RnnType(Enum):
    RNN = auto()
    LSTM = auto()
    GRU = auto()


@dataclass()
class RnnHyperParameters:
    rnn_type: RnnType = RnnType.GRU
    hidden_dim: int = 31
    n_layers: int = 3
    n_epochs: int = 20
    lr: float = 0.01
    bidirectional: bool = True
    dtype: torch.dtype = torch.float32


class Rnn(nn.Module):
    """
    Applies an RNN to the input and produces two logits as output.

    input size: (batch_size, N_SIGNALS, SIGNAL_LEN)
    output size: (batch_size, 2)
    """

    def __init__(self, hp: RnnHyperParameters, device: torch.device):
        super().__init__()
        self.hp = hp
        self.device = device
        self.num_directions = 2 if self.hp.bidirectional else 1
        self.rnn_out_channels = self.num_directions * self.hp.hidden_dim

        # if hp.rnn_type == RnnType.RNN:
        #     self.rnn = nn.RNN(N_SIGNALS, hp.hidden_dim, hp.n_layers,
        #                       batch_first=True, bidirectional=self.hp.bidirectional)
        # elif hp.rnn_type == RnnType.LSTM:
        #     self.rnn = nn.LSTM(N_SIGNALS, hp.hidden_dim, hp.n_layers,
        #                        batch_first=True, bidirectional=self.hp.bidirectional)
        # elif hp.rnn_type == RnnType.GRU:
        #     self.rnn = nn.GRU(N_SIGNALS, hp.hidden_dim, hp.n_layers,
        #                       batch_first=True, bidirectional=self.hp.bidirectional)

        self.cnn_layer = nn.Sequential(
            nn.Conv1d(in_channels=3, out_channels=16, kernel_size=3, padding=1),
            nn.ReLU(),
            nn.MaxPool1d(2),
            nn.Conv1d(in_channels=16, out_channels=32, kernel_size=3, padding=1),
            nn.ReLU(),
            nn.MaxPool1d(2),
            nn.Conv1d(in_channels=32, out_channels=64, kernel_size=3, padding=1),
            nn.ReLU(),
            nn.MaxPool1d(2),
            nn.Conv1d(in_channels=64, out_channels=128, kernel_size=3, padding=1),
            nn.ReLU(),
            nn.MaxPool1d(2),
            nn.Conv1d(in_channels=128, out_channels=256, kernel_size=3, padding=1),
            nn.ReLU(),
            nn.MaxPool1d(2),
            nn.Conv1d(in_channels=256, out_channels=512, kernel_size=3, padding=1),
            nn.ReLU(),
            nn.MaxPool1d(2),
            nn.Conv1d(in_channels=512, out_channels=512, kernel_size=3, padding=1),
            nn.ReLU(),
            nn.MaxPool1d(2),
            nn.Conv1d(in_channels=512, out_channels=512, kernel_size=3, padding=1),
            nn.ReLU(),
            nn.MaxPool1d(2)
        )
        self.linear_layer = nn.Sequential(
            nn.Linear(in_features=512, out_features=512),
            nn.ReLU(),
            nn.Dropout(p=0.5),
            nn.Linear(in_features=512, out_features=2),
            nn.Softmax(),
            nn.Dropout(p=0.5),
        )
        # convolution from the RNN's output at each point in the sequence to logits for target= 0 versus 1
        # noinspection PyTypeChecker
<<<<<<< HEAD
        # self.conv = nn.Conv1d(in_channels=self.rnn_out_channels,
        #                       out_channels=2,
        #                       kernel_size=1)
=======
        self.conv = nn.Conv1d(in_channels=self.rnn_out_channels,
                              out_channels=2,
                              kernel_size=3, padding=1)
        self.linear_end = nn.Linear(in_features=N_SIGNALS, out_features=2)
>>>>>>> 85f18d29

    def forward(self, x: Tensor) -> Tensor:
        batch_size = x.size()[0]
        assert x.size() == (batch_size, N_SIGNALS, SIGNAL_LEN)

        # out, _ = self.rnn(torch.transpose(x, 1, 2))
        # assert out.size() == (batch_size, SIGNAL_LEN, self.rnn_out_channels)
        #
        # out = self.conv(torch.transpose(out, 1, 2))
        # assert out.size() == (batch_size, 2, SIGNAL_LEN)
        out = self.cnn_layer(x)

        out = torch.mean(out, dim=2)
        assert out.size() == (batch_size, 512)

        out = self.linear_layer(out)

        return out

class RnnManager(ModelManager):
    def train(self,
              source: Path,
              device: torch.device):

        hp = RnnHyperParameters()

        def transform(x: np.ndarray) -> torch.Tensor:
            return torch.tensor(x, dtype=hp.dtype, device=device)

        def target_transform(y: int) -> torch.Tensor:
            return torch.tensor(y, dtype=torch.long, device=device)

        train_dataset, test_dataset = gw_train_and_test_datasets(source, transform, target_transform)

        model = Rnn(hp, device=device)
        model.to(device, dtype=hp.dtype)

        loss_fn = nn.CrossEntropyLoss()

        train_dataloader = DataLoader(train_dataset, batch_size=64, shuffle=True)
        test_dataloader = DataLoader(test_dataset, batch_size=64, shuffle=True)

        print(hp)

        for epoch in range(hp.n_epochs):
            print(f"---------------- Epoch {epoch + 1} ----------------")
            self.train_epoch(model, loss_fn, train_dataloader, len(train_dataset), hp)
            self.test(model, loss_fn, test_dataloader, len(test_dataset))

        print("Done!")

    @staticmethod
    def train_epoch(model: Rnn, loss_fn: Callable[[Tensor, Tensor], Tensor],
                    dataloader: DataLoader, num_examples: int,
                    hp: RnnHyperParameters):
        optimizer = torch.optim.Adam(model.parameters(), lr=hp.lr)

        for batch_num, (X, y) in enumerate(dataloader):
            # Compute prediction and loss
            pred = model(X)
            loss = loss_fn(pred, y)

            # Backpropagation
            optimizer.zero_grad()
            loss.backward()
            optimizer.step()

            if batch_num % 100 == 0:
                loss_val = loss.item()
                i = batch_num * len(X)
                print(f"training loss: {loss_val:>7f}  [{i:>5d}/{num_examples:>5d}]")

    @staticmethod
    def test(model: Rnn, loss_fn: Callable[[Tensor, Tensor], Tensor],
             dataloader: DataLoader, num_examples: int):
        num_batches = len(dataloader)
        test_loss = 0.0
        correct = 0.0

        with torch.no_grad():
            for X, y in dataloader:
                pred = model(X)
                test_loss += loss_fn(pred, y).item()
                correct += (pred.argmax(1) == y).type(torch.float).sum().item()

        test_loss /= num_batches
        correct /= num_examples
        print(f"----\ntest metrics: Accuracy: {(100 * correct):>0.1f}%, Avg loss: {test_loss:>8f} \n")
<|MERGE_RESOLUTION|>--- conflicted
+++ resolved
@@ -89,16 +89,9 @@
         )
         # convolution from the RNN's output at each point in the sequence to logits for target= 0 versus 1
         # noinspection PyTypeChecker
-<<<<<<< HEAD
         # self.conv = nn.Conv1d(in_channels=self.rnn_out_channels,
         #                       out_channels=2,
         #                       kernel_size=1)
-=======
-        self.conv = nn.Conv1d(in_channels=self.rnn_out_channels,
-                              out_channels=2,
-                              kernel_size=3, padding=1)
-        self.linear_end = nn.Linear(in_features=N_SIGNALS, out_features=2)
->>>>>>> 85f18d29
 
     def forward(self, x: Tensor) -> Tensor:
         batch_size = x.size()[0]
