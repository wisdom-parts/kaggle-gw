from dataclasses import dataclass, asdict
from typing import Type

import torch
import wandb
from datargs import argsclass
from torch import nn, Tensor

import qtransform_params
from gw_data import *
from models import HyperParameters, ModelManager


@argsclass(name="q_cnn")
@dataclass
class QCnnHp(HyperParameters):
    batch_size: int = 64
    epochs: int = 100
    lr: float = 0.0003
    dtype: torch.dtype = torch.float32

    conv1_h: int = 3  # must be odd
    conv1_w: int = 3  # must be odd
    conv1_out_channels: int = 10
    mp1_h: int = 2
    mp1_w: int = 2

    conv2_h: int = 3  # must be odd
    conv2_w: int = 3  # must be odd
    conv2_out_channels: int = 10
    mp2_h: int = 2
    mp2_w: int = 2

    conv3_h: int = 3  # must be odd
    conv3_w: int = 3  # must be odd
    conv3_out_channels: int = 10
    mp3_h: int = 2
    mp3_w: int = 2

    conv4_h: int = 3  # must be odd
    conv4_w: int = 3  # must be odd
    conv4_out_channels: int = 10
    mp4_h: int = 2
    mp4_w: int = 2

    linear1_out_features = 20

    @property
    def manager_class(self) -> Type[ModelManager]:
        return Manager


class Cnn(nn.Module):
    """
    Applies a CNN to the output of preprocess qtransform and produces two logits as output.
    input size: (batch_size, ) + preprocess.qtransform.OUTPUT_SHAPE
    output size: (batch_size, 2)
    """

    def __init__(self, device: torch.device, hp: QCnnHp):
        super().__init__()
        self.hp = hp
        self.device = device

        self.conv1 = nn.Conv2d(
            in_channels=3,
            out_channels=hp.conv1_out_channels,
            kernel_size=(hp.conv1_h, hp.conv1_w),
            stride=(1, 1),
            padding=(hp.conv1_h // 2, hp.conv1_w // 2),
        )
        self.mp1 = nn.MaxPool2d(
            kernel_size=(hp.mp1_h, hp.mp1_w),
        )
        self.mp1_out_h = qtransform_params.FREQ_STEPS // self.hp.mp1_h
        self.mp1_out_w = qtransform_params.TIME_STEPS // self.hp.mp1_w
        self.conv2 = nn.Conv2d(
            in_channels=hp.conv1_out_channels,
            out_channels=hp.conv2_out_channels,
            kernel_size=(hp.conv1_h, hp.conv1_w),
            stride=(1, 1),
            padding=(hp.conv2_h // 2, hp.conv2_w // 2),
        )
        self.mp2 = nn.MaxPool2d(
            kernel_size=(hp.mp2_h, hp.mp2_w),
        )
        self.mp2_out_h = self.mp1_out_h // self.hp.mp2_h
        self.mp2_out_w = self.mp1_out_w // self.hp.mp2_w
        self.conv3 = nn.Conv2d(
            in_channels=hp.conv2_out_channels,
            out_channels=hp.conv3_out_channels,
            kernel_size=(hp.conv3_h, hp.conv3_w),
            stride=(1, 1),
            padding=(hp.conv3_h // 2, hp.conv3_w // 2),
        )
        self.mp3 = nn.MaxPool2d(
            kernel_size=(hp.mp3_h, hp.mp3_w),
        )
        self.mp3_out_h = self.mp2_out_h // self.hp.mp3_h
        self.mp3_out_w = self.mp2_out_w // self.hp.mp3_w

        self.conv4 = nn.Conv2d(
            in_channels=hp.conv3_out_channels,
            out_channels=hp.conv4_out_channels,
            kernel_size=(hp.conv4_h, hp.conv4_w),
            stride=(1, 1),
            padding=(hp.conv4_h // 2, hp.conv4_w // 2),
        )
        self.mp4 = nn.MaxPool2d(
            kernel_size=(hp.mp4_h, hp.mp4_w),
        )
        self.mp4_out_h = self.mp3_out_h // self.hp.mp4_h
        self.mp4_out_w = self.mp3_out_w // self.hp.mp4_w

        self.linear1 = nn.Linear(
            in_features=hp.conv3_out_channels * self.mp4_out_h * self.mp4_out_w,
            out_features=1,
        )
        self.dp = nn.Dropout(p=0.5)

        self.linear2 = nn.Linear(
            in_features=hp.linear1_out_features,
            out_features=1,
        )
        self.activation = nn.ReLU()

    def forward(self, x: Tensor) -> Tensor:
        batch_size = x.size()[0] # x is 64, 3, 32, 128
        assert x.size()[1:] == qtransform_params.OUTPUT_SHAPE

        out = self.activation(self.conv1(x))
        assert out.size() == (
            batch_size,
            self.hp.conv1_out_channels,
            qtransform_params.FREQ_STEPS,
            qtransform_params.TIME_STEPS,
        ) # (64, 20, 32, 128)

        out = self.mp1(out) # (64, 20, 16, 64)
        assert out.size() == (
            batch_size,
            self.hp.conv1_out_channels,
            self.mp1_out_h,
            self.mp1_out_w,
        )

        out = self.activation(self.conv2(out)) # (64, 20, 16, 64)
        assert out.size() == (
            batch_size,
            self.hp.conv2_out_channels,
            self.mp1_out_h,
            self.mp1_out_w,
        )

        out = self.mp2(out) # 64, 20, 8, 32
        assert out.size() == (
            batch_size,
            self.hp.conv2_out_channels,
            self.mp2_out_h,
            self.mp2_out_w,
        )

        out = self.activation(self.conv3(out))
<<<<<<< HEAD
=======
        assert out.size() == (
            batch_size,
            self.hp.conv3_out_channels,
            self.mp2_out_h,
            self.mp2_out_w,
        )

>>>>>>> 1597000c
        out = self.mp3(out)
        assert out.size() == (
            batch_size,
            self.hp.conv3_out_channels,
            self.mp3_out_h,
            self.mp3_out_w,
        ) # 64, 128, 8, 32

        # out = self.mp3(out)
        out = self.activation(self.conv4(out))
        out = self.mp4(out)
        assert out.size() == (
            batch_size,
            self.hp.conv4_out_channels,
            self.mp4_out_h,
            self.mp4_out_w,
        )

        out = self.linear1(torch.flatten(out, start_dim=1))
        assert out.size() == (batch_size, 1)

        # out = self.linear2(self.dp(out))
        # assert out.size() == (batch_size, 1)

        return out


class Manager(ModelManager):
    def train(self, sources: List[Path], device: torch.device, hp: HyperParameters):
        if len(sources) != 1:
            raise ValueError("must have exactly one source; got {len(sources)}")
        if not isinstance(hp, QCnnHp):
            raise ValueError("wrong hyper-parameter class: {hp}")

        wandb.init(project="g2net-" + __name__, entity="wisdom", config=asdict(hp))
        self._train(Cnn(device, hp), device, sources[0], hp)<|MERGE_RESOLUTION|>--- conflicted
+++ resolved
@@ -161,8 +161,6 @@
         )
 
         out = self.activation(self.conv3(out))
-<<<<<<< HEAD
-=======
         assert out.size() == (
             batch_size,
             self.hp.conv3_out_channels,
@@ -170,7 +168,6 @@
             self.mp2_out_w,
         )
 
->>>>>>> 1597000c
         out = self.mp3(out)
         assert out.size() == (
             batch_size,
