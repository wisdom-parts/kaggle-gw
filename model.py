--- conflicted
+++ resolved
@@ -8,20 +8,13 @@
 from models import train_model, ModelManager
 from models.q_cnn import QCnnHp
 from models.sig_rnn import SigRnnHp
-<<<<<<< HEAD
 from models.q_efficient_net import QEfficientNetHP
-=======
 from models.q_resnet import QResnetHp
->>>>>>> 1de9f76f
 
 
 @dataclass()
 class Args:
-<<<<<<< HEAD
-    model: Union[QCnnHp, SigRnnHp, QEfficientNetHP] = arg(positional=True, help="which model to train")
-=======
-    model: Union[QCnnHp, SigRnnHp, QResnetHp] = arg(positional=True, help="which model to train")
->>>>>>> 1de9f76f
+    model: Union[QCnnHp, SigRnnHp, QResnetHp QEfficientNetHP] = arg(positional=True, help="which model to train")
     sources: List[Path] = arg(
         positional=True,
         help=(
