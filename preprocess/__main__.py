import argparse
import datetime
import shutil
from typing import Callable, Mapping, Optional, Set

from gw_data import *
from gw_data import make_data_dirs
from command_line import path_to_dir
<<<<<<< HEAD
from preprocess import filter_sig, qtransform, qtransform_64x256
=======
from preprocess import filter_sig, qtransform
from pycbc.fft import backend_support
>>>>>>> 2296b61b

ProcessFunction = Callable[[np.ndarray], np.ndarray]

processors: Mapping[str, ProcessFunction] = {
    "filter_sig": filter_sig.process,
    "qtransform": qtransform.process,
    "qtransform_64x256": qtransform_64x256.process,
}


def preprocess_train_or_test(
    processor: ProcessFunction, source: Path, dest: Path, ids_to_process: Set[str]
):
    print("======================")
    print(f"Preprocessing {source} -> {dest}")

    make_data_dirs(dest)

    print(f"{len(ids_to_process)} rows to process")

    count = 0
    for example_id in ids_to_process:
        example_path = relative_example_path(example_id)
        x = np.load(str(source / example_path))
        np.save(str(dest / example_path), processor(x))
        count += 1
        if count % 100 == 0:
            print(f"{datetime.datetime.now()}: processed {count} rows")

    print("Done!")


def preprocess(
    processor: ProcessFunction,
    source: Path,
    dest: Path,
    num_train_examples: Optional[int],
):
    fft_backends = backend_support.get_backend_names()
    print(f"Available fft backends: {fft_backends}")
    if "cuda" in fft_backends:
        print("Using cuda.")
        backend_support.set_backend(["cuda"])

    has_test_data = validate_source_dir(source)

    os.makedirs(dest, exist_ok=True)

    all_ids = read_first_column(training_labels_file(source))

    chosen_ids = set(
        random.sample(all_ids, num_train_examples) if num_train_examples else all_ids
    )

    with open(training_labels_file(source)) as training_labels_in:
        with open(training_labels_file(dest), "w") as training_labels_out:
            for line in training_labels_in:
                example_id = line.split(",")[0]
                if example_id == "id" or example_id in chosen_ids:
                    training_labels_out.write(line)

    preprocess_train_or_test(
        processor,
        source=train_dir(source),
        dest=train_dir(dest),
        ids_to_process=chosen_ids,
    )

    if has_test_data and not num_train_examples:
        shutil.copy(sample_submission_file(source), sample_submission_file(dest))
        all_ids = read_first_column(sample_submission_file(source))
        preprocess_train_or_test(
            processor,
            source=test_dir(source),
            dest=test_dir(dest),
            ids_to_process=set(all_ids),
        )


def read_first_column(path: Path) -> List[str]:
    vs: List[str] = []
    with open(path) as file:
        it = file
        next(it, None)  # skip header row
        for line in it:
            vs.append(line.split(",")[0])
    return vs


if __name__ == "__main__":
    arg_parser = argparse.ArgumentParser()
    arg_parser.add_argument(
        "-n",
        help="number of training examples to preprocess (omits test examples)",
        type=int,
    )
    arg_parser.add_argument(
        "processor", help="which processor to run", choices=processors.keys()
    )
    arg_parser.add_argument(
        "source",
        help="directory containing the input dataset, in the original g2net directory structure",
        type=path_to_dir,
    )
    arg_parser.add_argument(
        "dest",
        help="directory for the output dataset, in the original g2net directory structure",
        type=Path,
    )
    args = arg_parser.parse_args()
    preprocess(processors[args.processor], args.source, args.dest, args.n)<|MERGE_RESOLUTION|>--- conflicted
+++ resolved
@@ -6,12 +6,8 @@
 from gw_data import *
 from gw_data import make_data_dirs
 from command_line import path_to_dir
-<<<<<<< HEAD
 from preprocess import filter_sig, qtransform, qtransform_64x256
-=======
-from preprocess import filter_sig, qtransform
 from pycbc.fft import backend_support
->>>>>>> 2296b61b
 
 ProcessFunction = Callable[[np.ndarray], np.ndarray]
 
